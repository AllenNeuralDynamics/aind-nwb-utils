--- conflicted
+++ resolved
@@ -1,7 +1,6 @@
 """Example test template."""
 
 import datetime
-<<<<<<< HEAD
 import tempfile
 from pathlib import Path
 import numpy as np
@@ -9,14 +8,12 @@
 from pynwb import NWBHDF5IO
 from pynwb import NWBFile
 from pynwb import TimeSeries
-=======
 import json
 import unittest
 from pathlib import Path
 from unittest.mock import MagicMock, create_autospec
 
 from pynwb import NWBHDF5IO, NWBFile
->>>>>>> 2db06a85
 from pynwb.base import Images  # example NWB container
 from pynwb.file import Device, Subject
 
@@ -24,16 +21,12 @@
 from aind_nwb_utils.utils import (
     _get_session_start_date_time,
     add_data,
+    cast_timeseries_if_needed,
     combine_nwb_file,
     create_base_nwb_file,
     get_ephys_devices_from_metadata,
     get_subject_nwb_object,
     is_non_mergeable,
-<<<<<<< HEAD
-    add_data,
-    cast_timeseries_if_needed,
-=======
->>>>>>> 2db06a85
 )
 
 
