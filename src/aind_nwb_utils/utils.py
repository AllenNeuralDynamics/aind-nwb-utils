--- conflicted
+++ resolved
@@ -10,22 +10,12 @@
 
 import numpy as np
 import pynwb
-<<<<<<< HEAD
 from pynwb import TimeSeries
 from pynwb.base import VectorData
-=======
-import pytz
->>>>>>> 2db06a85
 from hdmf_zarr import NWBZarrIO
 from packaging.version import parse
 from pynwb import NWBHDF5IO
-<<<<<<< HEAD
 from aind_nwb_utils.nwb_io import determine_io
-=======
-from pynwb.file import Device, Subject
-
-from aind_nwb_utils.nwb_io import create_temp_nwb, determine_io
->>>>>>> 2db06a85
 
 
 def is_non_mergeable(attr: Any):
@@ -244,615 +234,8 @@
         with sub_io_class(sub_nwb_fp, "r") as sub_io:
             sub_nwb = sub_io.read()
             main_nwb = get_nwb_attribute(main_nwb, sub_nwb)
-<<<<<<< HEAD
 
             with save_io(output_path, "w") as out_io:
                 out_io.export(src_io=main_io, write_args=dict(link_data=False))
 
-    return output_path
-=======
-            with save_io(scratch_fp, "w") as io:
-                io.export(src_io=main_io, write_args=dict(link_data=False))
-    return scratch_fp
-
-
-def _get_session_start_date_time(session_start_date_string: str) -> datetime:
-    """
-    Returns the datetime given the string
-
-    Parameters
-    ----------
-    session_start_date_string: str
-        The session start date as a string
-
-    Returns
-    -------
-    datetime
-        The session start datetime object
-    """
-    # ported this from subject nwb capsule
-    date_format_no_tz = "%Y-%m-%dT%H:%M:%S"
-    date_format_tz = "%Y-%m-%dT%H:%M:%S%z"
-    date_format_frac_tz = "%Y-%m-%dT%H:%M:%S.%f%z"
-    supported_date_formats = [
-        date_format_no_tz,
-        date_format_tz,
-        date_format_frac_tz,
-    ]
-
-    # Use strptime to parse the string into a datetime object
-    # not sure if this needs to go through all supported formats?
-    session_start_date_time = None
-    for date_format in supported_date_formats:
-        try:
-            session_start_date_time = dt.strptime(
-                session_start_date_string, date_format
-            )
-            break
-        except Exception:
-            pass
-
-    if session_start_date_time.tzinfo is None:
-        pacific = pytz.timezone("US/Pacific")
-        session_start_date_time = pacific.localize(session_start_date_time)
-
-    return session_start_date_time
-
-
-def get_subject_nwb_object(
-    data_description: dict[str, Any], subject_metadata: dict[str, Any]
-) -> Subject:
-    """
-    Return the NWB Subject object made from the metadata files
-
-    Parameters
-    ----------
-    data_description : dict[str, Any]
-        Data description json file
-
-    subject_metadata: dict[str, Any]
-        Subject metadata json file
-
-    Returns
-    -------
-    Subject
-        The Subject object containing metadata such as subject ID,
-        species, sex, date of birth, and other experimental details.
-    """
-
-    session_start_date_string = data_description["creation_time"]
-    dob = subject_metadata["date_of_birth"]
-    subject_dob = dt.strptime(dob, "%Y-%m-%d").replace(
-        tzinfo=pytz.timezone("US/Pacific")
-    )
-
-    session_start_date_time = _get_session_start_date_time(
-        session_start_date_string
-    )
-
-    subject_age = session_start_date_time - subject_dob
-
-    age = "P" + str(subject_age.days) + "D"
-    if isinstance(subject_metadata["species"], dict):
-        species = subject_metadata["species"]["name"]
-    else:
-        species = subject_metadata["species"]
-
-    return Subject(
-        subject_id=subject_metadata["subject_id"],
-        species=species,
-        sex=subject_metadata["sex"][0].upper(),
-        date_of_birth=subject_dob,
-        age=age,
-        genotype=subject_metadata["genotype"],
-        description=None,
-        strain=subject_metadata.get("background_strain")
-        or subject_metadata.get("breeding_group"),
-    )
-
-
-def create_base_nwb_file(data_path: Path) -> pynwb.NWBFile:
-    """
-    Creates the base nwb file given the path to the metadata files
-
-    Parameters
-    ----------
-    data_path: Path
-        The path with the relevant metadata files
-
-    Returns
-    -------
-    pynwb.NWBFile
-        The base nwb file with subject metadata
-    """
-    data_description_path = data_path / "data_description.json"
-    subject_json_path = data_path / "subject.json"
-
-    if not data_description_path.exists():
-        raise FileNotFoundError(
-            f"No data description json found at {data_description_path}"
-        )
-
-    if not subject_json_path.exists():
-        raise FileNotFoundError(
-            f"No subject json found at {subject_json_path}"
-        )
-
-    with open(data_description_path, "r") as f:
-        data_description = json.load(f)
-
-    with open(subject_json_path, "r") as f:
-        subject_metadata = json.load(f)
-
-    nwb_subject = get_subject_nwb_object(data_description, subject_metadata)
-    session_start_date_time = _get_session_start_date_time(
-        data_description["creation_time"]
-    )
-
-    nwb_file = pynwb.NWBFile(
-        session_description="Base NWB file generated with subject metadata",
-        identifier=str(uuid.uuid4()),
-        session_start_time=session_start_date_time,
-        institution=data_description["institution"].get("name", None),
-        subject=nwb_subject,
-        session_id=data_description["name"],
-    )
-
-    return nwb_file
-
-
-def get_ephys_devices_from_metadata(  # noqa: C901
-    session_folder: str,
-) -> Union[tuple[dict, dict], tuple[None, None]]:
-    """
-    Return NWB devices from metadata target locations.
-
-    The schemas used to pupulate the NWBFile and metadata dictionaries are:
-    - acquisition.json
-    - instrument.json
-
-    For backward-compatibility with metadata generated with
-    aind-data-schema<2.0, the following files are also valid:
-    - session.json
-    - rig.json
-
-    Parameters
-    ----------
-    session_folder : str or Path
-        The path to the session folder
-
-    Returns
-    -------
-    added_devices: dict (device_name: pynwb.Device) or None
-        The instantiated Devices with AIND metadata
-    devices_target_location: dict
-        Dict with device name to target location
-    """
-    session_folder = Path(session_folder)
-    acquisition_file = session_folder / "acquisition.json"
-    instrument_file = session_folder / "instrument.json"
-    # ADS<2.0
-    session_file = session_folder / "session.json"
-    rig_file = session_folder / "rig.json"
-
-    ads_2 = True
-    # load json files
-    acquisition = None
-    if acquisition_file.is_file():
-        with open(acquisition_file, "r") as f:
-            acquisition = json.load(f)
-
-    instrument = None
-    if instrument_file.is_file():
-        with open(instrument_file, "r") as f:
-            instrument = json.load(f)
-
-    # session was used instead of acquisition for aind-data-schema<2.0
-    if acquisition is None and instrument is None:
-        ads_2 = False
-        session = None
-        if session_file.is_file():
-            with open(session_file, "r") as f:
-                session = json.load(f)
-        # session was used instead of acquisition for aind-data-schema<2.0
-        rig = None
-        if rig_file.is_file():
-            with open(rig_file, "r") as f:
-                rig = json.load(f)
-
-    data_streams = None
-    if ads_2:  # ADS > 2.0
-        if acquisition is not None and instrument is not None:
-            acquisition_schema_version = acquisition.get(
-                "schema_version",
-                None
-            )
-
-            if parse(acquisition_schema_version) >= parse("2.0.0"):
-                data_streams = acquisition.get("data_streams", None)
-                if data_streams is None:
-                    warnings.warn(
-                        "Acquisition file does not have data_streams"
-                    )
-                    return None, None
-            else:
-                warnings.warn(
-                    f"v{acquisition_schema_version} for acquisition "
-                    "schema is not currently supported"
-                )
-                return None, None
-
-            # Parse stimulus epochs to retrieve devices
-            stimulus_epochs = acquisition.get("stimulus_epochs", None)
-            stimulus_device_names = []
-            if stimulus_epochs is not None:
-                for epoch in stimulus_epochs:
-                    stimulus_device_names += epoch.get("active_devices", [])
-            # Parse instrument (rig)
-            instrument_schema_version = instrument.get("schema_version", None)
-            if instrument_schema_version is None:
-                warnings.warn("Instrument file does not have schema_version")
-                return None, None
-            elif parse(instrument_schema_version) >= parse("2.0.0"):
-                ephys_modules = []
-                for data_stream in data_streams:
-                    ephys_modules = [
-                        stream
-                        for stream in data_stream["configurations"]
-                        if stream["object_type"] == "Ephys assembly config"
-                    ]
-                ephys_assemblies = [
-                    assembly
-                    for assembly in instrument["components"]
-                    if assembly["object_type"] == "Ephys assembly"
-                ]
-                laser_assemblies = [
-                    assembly
-                    for assembly in instrument["components"]
-                    if assembly["object_type"] == "Laser assembly"
-                ]
-            else:
-                warnings.warn(
-                    f"v{instrument_schema_version} for instrument schema is "
-                    "not currently supported"
-                )
-                return None, None
-            # gather all probes and lasers
-            probe_devices = {}
-            laser_devices = {}
-
-            for ephys_assembly in ephys_assemblies:
-                probes_in_assembly = ephys_assembly["probes"]
-
-                for probe_info in probes_in_assembly:
-                    probe_device_name = probe_info["name"]
-                    probe_model_name = probe_info.get("probe_model", None)
-                    probe_device_manufacturer = probe_info.get(
-                        "manufacturer", None
-                    )
-                    if isinstance(probe_device_manufacturer, dict):
-                        probe_device_manufacturer = (
-                            probe_device_manufacturer.get("abbreviation")
-                        )
-                    probe_serial_number = probe_info.get("serial_number", None)
-                    probe_device_description = ""
-                    if probe_device_name is None:
-                        if probe_model_name is not None:
-                            probe_device_name = probe_model_name
-                        else:
-                            probe_device_name = "Probe"
-                    if probe_model_name is not None:
-                        probe_device_description += (
-                            f"Model: {probe_model_name}"
-                        )
-                    if probe_serial_number is not None:
-                        if len(probe_device_description) > 0:
-                            probe_device_description += " - "
-                        probe_device_description += (
-                            f"Serial number: {probe_serial_number}"
-                        )
-                    probe_device = Device(
-                        name=probe_device_name,
-                        description=probe_device_description,
-                        manufacturer=probe_device_manufacturer,
-                    )
-                    if probe_device_name not in probe_devices:
-                        probe_devices[probe_device_name] = probe_device
-                    # Add internal lasers for NP-opto (ADS<2.0)
-                    if (
-                        probe_info.get("lasers") is not None
-                        and len(probe_info["lasers"]) > 1
-                    ):
-                        for laser in probe_info["lasers"]:
-                            laser_device_name = laser["name"]
-                            (
-                                laser_device_description,
-                                laser_device_manufacturer,
-                            ) = get_laser_description_manufacturer(
-                                laser, "internal"
-                            )
-                            internal_laser_device = Device(
-                                name=laser_device_name,
-                                description=laser_device_description,
-                                manufacturer=laser_device_manufacturer,
-                            )
-                            if laser_device_name not in laser_devices:
-                                laser_devices[laser_device_name] = (
-                                    internal_laser_device
-                                )
-
-            for laser_assembly in laser_assemblies:
-                for laser in laser_assembly["lasers"]:
-                    laser_device_name = laser["name"]
-                    laser_device_description, laser_device_manufacturer = (
-                        get_laser_description_manufacturer(laser, "external")
-                    )
-                    external_laser_device = Device(
-                        name=laser_device_name,
-                        description=laser_device_description,
-                        manufacturer=laser_device_manufacturer,
-                    )
-                    if laser_device_name not in laser_devices:
-                        laser_devices[laser_device_name] = (
-                            external_laser_device
-                        )
-
-            # get probes and lasers used in the session
-            devices = {}
-            devices_target_location = {}
-
-            for ephys_module in ephys_modules:
-                for probe_name, probe_device in probe_devices.items():
-                    if probe_name not in devices:
-                        devices[probe_name] = probe_device
-                        device_target_location = None
-                        probe_configs = ephys_module["probes"]
-                        for config in probe_configs:
-                            primary_targeted_structure = config.get(
-                                "primary_targeted_structure"
-                            )
-                            if primary_targeted_structure is not None:
-                                if isinstance(
-                                    primary_targeted_structure, dict
-                                ):
-                                    device_target_location = (
-                                        primary_targeted_structure.get(
-                                            "acronym"
-                                        )
-                                    )
-                                else:
-                                    device_target_location = (
-                                        primary_targeted_structure
-                                    )
-                            devices_target_location[probe_name] = (
-                                device_target_location
-                            )
-            if len(stimulus_device_names) > 0:
-                for stimulus_device_name in stimulus_device_names:
-                    if (
-                        stimulus_device_name in laser_devices
-                        and stimulus_device_name not in devices
-                    ):
-                        devices[stimulus_device_name] = laser_devices[
-                            stimulus_device_name
-                        ]
-
-            return devices, devices_target_location
-        else:
-            warnings.warn(
-                "Acquisition and and instrument metadata are both required."
-            )
-            return None, None
-    else:  # ADS< 2.0
-        if session is not None and rig is not None:
-            session_schema_version = session.get("schema_version", None)
-
-            if session_schema_version is None:
-                warnings.warn("Session file does not have schema_version")
-                return None, None
-            if parse(session_schema_version) >= parse("0.3.0"):
-                data_streams = session.get("data_streams", None)
-                if data_streams is None:
-                    warnings.warn("Acquisition does not have data_streams")
-                    return None, None
-            else:
-                warnings.warn(
-                    f"v{session_schema_version} for session schema is not "
-                    "currently supported"
-                )
-                return None, None
-
-            # Parse stimulus epochs to retrieve devices
-            stimulus_epochs = session.get("stimulus_epochs", None)
-            stimulus_device_names = []
-            if stimulus_epochs is not None:
-                for epoch in stimulus_epochs:
-                    stimulus_device_names += epoch.get(
-                        "stimulus_device_names", []
-                    )
-
-            rig_schema_version = rig.get("schema_version", None)
-            if rig_schema_version is None:
-                warnings.warn("Rig file does not have schema_version")
-                return None, None
-            elif parse(rig_schema_version) >= parse("0.5.1"):
-                ephys_modules = []
-                for data_stream in data_streams:
-                    ephys_modules.extend(data_stream["ephys_modules"])
-                ephys_assemblies = rig.get("ephys_assemblies", [])
-                laser_assemblies = rig.get("laser_assemblies")
-                laser_assemblies = (
-                    laser_assemblies if laser_assemblies is not None else []
-                )
-            else:
-                warnings.warn(
-                    f"v{rig_schema_version} for rig schema is "
-                    "not currently supported"
-                )
-                return None, None
-
-            # gather all probes and lasers
-            probe_devices = {}
-            laser_devices = {}
-
-            for ephys_assembly in ephys_assemblies:
-                probes_in_assembly = ephys_assembly["probes"]
-
-                for probe_info in probes_in_assembly:
-                    probe_device_name = probe_info["name"]
-                    probe_model_name = probe_info.get("probe_model", None)
-                    probe_device_manufacturer = probe_info.get(
-                        "manufacturer", None
-                    )
-                    if isinstance(probe_device_manufacturer, dict):
-                        probe_device_manufacturer = (
-                            probe_device_manufacturer.get("abbreviation")
-                        )
-                    probe_serial_number = probe_info.get("serial_number", None)
-                    probe_device_description = ""
-                    if probe_device_name is None:
-                        if probe_model_name is not None:
-                            probe_device_name = probe_model_name
-                        else:
-                            probe_device_name = "Probe"
-                    if probe_model_name is not None:
-                        probe_device_description += (
-                            f"Model: {probe_model_name}"
-                        )
-                    if probe_serial_number is not None:
-                        if len(probe_device_description) > 0:
-                            probe_device_description += " - "
-                        probe_device_description += (
-                            f"Serial number: {probe_serial_number}"
-                        )
-                    probe_device = Device(
-                        name=probe_device_name,
-                        description=probe_device_description,
-                        manufacturer=probe_device_manufacturer,
-                    )
-                    if probe_device_name not in probe_devices:
-                        probe_devices[probe_device_name] = probe_device
-                    # Add internal lasers for NP-opto (ADS<2.0)
-                    if (
-                        probe_info.get("lasers") is not None
-                        and len(probe_info["lasers"]) > 1
-                    ):
-                        for laser in probe_info["lasers"]:
-                            laser_device_name = laser["name"]
-                            (
-                                laser_device_description,
-                                laser_device_manufacturer,
-                            ) = get_laser_description_manufacturer(
-                                laser, "internal"
-                            )
-                            internal_laser_device = Device(
-                                name=laser_device_name,
-                                description=laser_device_description,
-                                manufacturer=laser_device_manufacturer,
-                            )
-                            if laser_device_name not in laser_devices:
-                                laser_devices[laser_device_name] = (
-                                    internal_laser_device
-                                )
-
-            for laser_assembly in laser_assemblies:
-                for laser in laser_assembly["lasers"]:
-                    laser_device_name = laser["name"]
-                    laser_device_description, laser_device_manufacturer = (
-                        get_laser_description_manufacturer(laser, "external")
-                    )
-                    external_laser_device = Device(
-                        name=laser_device_name,
-                        description=laser_device_description,
-                        manufacturer=laser_device_manufacturer,
-                    )
-                    if laser_device_name not in laser_devices:
-                        laser_devices[laser_device_name] = (
-                            external_laser_device
-                        )
-
-            # get probes and lasers used in the session
-            devices = {}
-            devices_target_location = {}
-
-            for ephys_module in ephys_modules:
-                assembly_name = ephys_module["assembly_name"]
-
-                for probe_name, probe_device in probe_devices.items():
-                    if (
-                        probe_name in assembly_name
-                        and probe_name not in devices
-                    ):
-                        devices[probe_name] = probe_device
-                        device_target_location = None
-                        primary_targeted_structure = ephys_module.get(
-                            "primary_targeted_structure"
-                        )
-                        if primary_targeted_structure is not None:
-                            if isinstance(
-                                primary_targeted_structure, dict
-                            ):
-                                device_target_location = (
-                                    primary_targeted_structure.get(
-                                        "acronym"
-                                    )
-                                )
-                            else:
-                                device_target_location = (
-                                    primary_targeted_structure
-                                )
-                        devices_target_location[probe_name] = (
-                            device_target_location
-                        )
-
-            if len(stimulus_device_names) > 0:
-                for stimulus_device_name in stimulus_device_names:
-                    if (
-                        stimulus_device_name in laser_devices
-                        and stimulus_device_name not in devices
-                    ):
-                        devices[stimulus_device_name] = laser_devices[
-                            stimulus_device_name
-                        ]
-            return devices, devices_target_location
-        else:
-            warnings.warn("Session and rig metadata are both required.")
-            return None, None
-
-
-def get_laser_description_manufacturer(laser, type) -> tuple[str, str]:
-    """
-    Gets the laser descrption and device manufacturer
-
-    Parameters
-    ----------
-    laser: dict
-        Information about laser metadata
-    type: str
-        Type for device description. Internal or External
-
-    Returns
-    -------
-    tuple[str, str]
-        The laser device description and manufacturer
-    """
-    laser_device_description = f"Type: {type} "
-    wavelength = laser.get("wavelength", None)
-    if wavelength is not None:
-        laser_device_description += f" - Wavelength: {wavelength} "
-        laser_device_description += (
-            f"{laser.get('wavelength_unit', 'nanometer')}"
-        )
-    max_power = laser.get("maximum_power", None)
-    if max_power is not None:
-        laser_device_description += (
-            f" - Max power: {max_power} {laser.get('power_unit', 'milliwatt')}"
-        )
-    coupling = laser.get("coupling", None)
-    if coupling is not None:
-        laser_device_description += f" - Coupling: {coupling}"
-    laser_device_manufacturer = laser.get("manufacturer", None)
-    if isinstance(laser_device_manufacturer, dict):
-        laser_device_manufacturer = laser_device_manufacturer.get("name", None)
-    return laser_device_description, laser_device_manufacturer
->>>>>>> 2db06a85
+    return output_path